--- conflicted
+++ resolved
@@ -82,7 +82,6 @@
 from   bb.fetch2 import logger
 
 
-<<<<<<< HEAD
 def iter_except(func, exception, start=None):
     """Yield a function repeatedly until it raises an exception."""
     try:
@@ -97,7 +96,8 @@
 def iter_extend(iterable, length, obj=None):
     """Ensure that iterable is the specified length by extending with obj"""
     return itertools.islice(itertools.chain(iterable, itertools.repeat(obj)), length)
-=======
+
+
 class GitProgressHandler(bb.progress.LineFilterProgressHandler):
     """Extract progress information from git output"""
     def __init__(self, d):
@@ -136,7 +136,6 @@
                         self._count = count
                         self._fire_progress(-count)
         super(GitProgressHandler, self).write(string)
->>>>>>> dfc016fb
 
 
 class Git(FetchMethod):

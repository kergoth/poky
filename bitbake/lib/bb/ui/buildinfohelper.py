--- conflicted
+++ resolved
@@ -821,46 +821,9 @@
         assert path.startswith("/")
         assert 'build' in self.internal_state
 
-<<<<<<< HEAD
-        if self.brbe is None:
-            def _slkey_interactive(layer_version):
-                assert isinstance(layer_version, Layer_Version)
-                return len(layer_version.local_path)
-
-            # Heuristics: we always match recipe to the deepest layer path in the discovered layers
-            for lvo in sorted(self.orm_wrapper.layer_version_objects, reverse=True, key=_slkey_interactive):
-                # we can match to the recipe file path
-                if path.startswith(lvo.local_path):
-                    return lvo
-
-        else:
-            br_id, be_id = self.brbe.split(":")
-            from bldcontrol.bbcontroller import getBuildEnvironmentController
-            bc = getBuildEnvironmentController(pk = be_id)
-
-            def _slkey_managed(layer_version):
-                return len(bc.getGitCloneDirectory(layer_version.giturl, layer_version.commit) + layer_version.dirpath)
-
-            # Heuristics: we match the path to where the layers have been checked out
-            for brl in sorted(BuildRequest.objects.get(pk = br_id).brlayer_set.all(), reverse = True, key = _slkey_managed):
-                localdirname = os.path.join(bc.getGitCloneDirectory(brl.giturl, brl.commit), brl.dirpath)
-                # we get a relative path, unless running in HEAD mode where the path is absolute
-                if not localdirname.startswith("/"):
-                    localdirname = os.path.join(bc.be.sourcedir, localdirname)
-                if path.startswith(localdirname) or (brl.dirpath in path):
-                    # If the build request came from toaster this field
-                    # should contain the information from the layer_version
-                    # That created this build request.
-                    if brl.layer_version:
-                        return brl.layer_version
-
-                    #logger.warn("-- managed: matched path %s with layer %s " % (path, localdirname))
-                    # we matched the BRLayer, but we need the layer_version that generated this br
-=======
         def _slkey_interactive(layer_version):
             assert isinstance(layer_version, Layer_Version)
             return len(layer_version.local_path)
->>>>>>> f9384b06
 
         # Heuristics: we always match recipe to the deepest layer path in the discovered layers
         for lvo in sorted(self.orm_wrapper.layer_version_objects, reverse=True, key=_slkey_interactive):

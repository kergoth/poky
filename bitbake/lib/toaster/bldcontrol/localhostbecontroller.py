#
# ex:ts=4:sw=4:sts=4:et
# -*- tab-width: 4; c-basic-offset: 4; indent-tabs-mode: nil -*-
#
# BitBake Toaster Implementation
#
# Copyright (C) 2014        Intel Corporation
#
# This program is free software; you can redistribute it and/or modify
# it under the terms of the GNU General Public License version 2 as
# published by the Free Software Foundation.
#
# This program is distributed in the hope that it will be useful,
# but WITHOUT ANY WARRANTY; without even the implied warranty of
# MERCHANTABILITY or FITNESS FOR A PARTICULAR PURPOSE.  See the
# GNU General Public License for more details.
#
# You should have received a copy of the GNU General Public License along
# with this program; if not, write to the Free Software Foundation, Inc.,
# 51 Franklin Street, Fifth Floor, Boston, MA 02110-1301 USA.


import os
import sys
import re
import shutil
from django.db import transaction
from django.db.models import Q
from bldcontrol.models import BuildEnvironment, BRLayer, BRVariable, BRTarget, BRBitbake
from orm.models import CustomImageRecipe, Layer, Layer_Version, ProjectLayer
import subprocess

from toastermain import settings

from bldcontrol.bbcontroller import BuildEnvironmentController, ShellCmdException, BuildSetupException, BitbakeController

import logging
logger = logging.getLogger("toaster")

from pprint import pprint, pformat

class LocalhostBEController(BuildEnvironmentController):
    """ Implementation of the BuildEnvironmentController for the localhost;
        this controller manages the default build directory,
        the server setup and system start and stop for the localhost-type build environment

    """

    def __init__(self, be):
        super(LocalhostBEController, self).__init__(be)
        self.pokydirname = None
        self.islayerset = False

    def _shellcmd(self, command, cwd=None, nowait=False):
        if cwd is None:
            cwd = self.be.sourcedir

        logger.debug("lbc_shellcmmd: (%s) %s" % (cwd, command))
        p = subprocess.Popen(command, cwd = cwd, shell=True, stdout=subprocess.PIPE, stderr=subprocess.PIPE)
        if nowait:
            return
        (out,err) = p.communicate()
        p.wait()
        if p.returncode:
            if len(err) == 0:
                err = "command: %s \n%s" % (command, out)
            else:
                err = "command: %s \n%s" % (command, err)
            logger.warning("localhostbecontroller: shellcmd error %s" % err)
            raise ShellCmdException(err)
        else:
            logger.debug("localhostbecontroller: shellcmd success")
            return out.decode('utf-8')

    def getGitCloneDirectory(self, url, branch):
        """Construct unique clone directory name out of url and branch."""
        if branch != "HEAD":
            return "_toaster_clones/_%s_%s" % (re.sub('[:/@%]', '_', url), branch)

        # word of attention; this is a localhost-specific issue; only on the localhost we expect to have "HEAD" releases
        # which _ALWAYS_ means the current poky checkout
        from os.path import dirname as DN
        local_checkout_path = DN(DN(DN(DN(DN(os.path.abspath(__file__))))))
        #logger.debug("localhostbecontroller: using HEAD checkout in %s" % local_checkout_path)
        return local_checkout_path

    def getHeadLayers(self, gitrepos, layers):
        """ HEAD layers are special cases. They don't need to be cloned. """

        layerlist = []
        headlayers = [commit for giturl, commit in gitrepos.keys() if commit == "HEAD"]
        if set(headlayers) == set(["HEAD"]):
           # Populate layerlist if all of them are HEAD
            for layer_version in Layer_Version.objects.all().filter(local_path__startswith = "/"):
                if layer_version.commit == "HEAD":
                    if layer_version.local_path not in layerlist:
                        layerlist.append(layer_version.local_path)
                        if os.path.exists(os.path.join(os.path.dirname(layer_version.local_path), "oe-init-build-env")):
                            self.pokydirname = os.path.dirname(layer_version.local_path)
        return layerlist


    def setLayers(self, bitbake, layers, targets):
        """ a word of attention: by convention, the first layer for any build will be poky! """

        assert self.be.sourcedir is not None

        layerlist = []
        nongitlayerlist = []

        # set layers in the layersource

        # 1. get a list of repos with branches, and map dirpaths for each layer
        gitrepos = {}

        # if we're using a remotely fetched version of bitbake add its git
        # details to the list of repos to clone
        if bitbake.giturl and bitbake.commit:
            gitrepos[(bitbake.giturl, bitbake.commit)] = []
            gitrepos[(bitbake.giturl, bitbake.commit)].append(
                ("bitbake", bitbake.dirpath))

        for layer in layers:
            # We don't need to git clone the layer for the CustomImageRecipe
            # as it's generated by us layer on if needed
            if CustomImageRecipe.LAYER_NAME in layer.name:
                continue

            # If we have local layers then we don't need clone them
            # For local layers giturl will be empty
            if not layer.giturl:
                nongitlayerlist.append(layer.layer_version.layer.local_source_dir)
                continue

            if not (layer.giturl, layer.commit) in gitrepos:
                gitrepos[(layer.giturl, layer.commit)] = []
            gitrepos[(layer.giturl, layer.commit)].append( (layer.name, layer.dirpath) )


        logger.debug("localhostbecontroller, our git repos are %s" % pformat(gitrepos))


        # 2. Note for future use if the current source directory is a
        # checked-out git repos that could match a layer's vcs_url and therefore
        # be used to speed up cloning (rather than fetching it again).

        cached_layers = {}

        try:
            for remotes in self._shellcmd("git remote -v", self.be.sourcedir).split("\n"):
                try:
                    remote = remotes.split("\t")[1].split(" ")[0]
                    if remote not in cached_layers:
                        cached_layers[remote] = self.be.sourcedir
                except IndexError:
                    pass
        except ShellCmdException:
            # ignore any errors in collecting git remotes this is an optional
            # step
            pass

        logger.info("Using pre-checked out source for layer %s", cached_layers)

<<<<<<< HEAD


        # Verify HEAD layers

        layerlist = self.getHeadLayers(gitrepos,layers)

        # If the layerlist doesn't have already cloned layers then checkout repositories
        if len(layerlist) == 0:

            # 3. checkout the repositories
            for giturl, commit in gitrepos.keys():
                localdirname = os.path.join(self.be.sourcedir, self.getGitCloneDirectory(giturl, commit))
                logger.debug("localhostbecontroller: giturl %s:%s checking out in current directory %s" % (giturl, commit, localdirname))

                # make sure our directory is a git repository
                if os.path.exists(localdirname):
                    localremotes = self._shellcmd("git remote -v", localdirname)
                    if not giturl in localremotes:
                        raise BuildSetupException("Existing git repository at %s, but with different remotes ('%s', expected '%s'). Toaster will not continue out of fear of damaging something." % (localdirname, ", ".join(localremotes.split("\n")), giturl))
=======
        # 3. checkout the repositories
        for giturl, commit in gitrepos.keys():
            localdirname = os.path.join(self.be.sourcedir, self.getGitCloneDirectory(giturl, commit))
            logger.debug("localhostbecontroller: giturl %s:%s checking out in current directory %s" % (giturl, commit, localdirname))

            # see if our directory is a git repository
            if os.path.exists(localdirname):
                try:
                    localremotes = self._shellcmd("git remote -v",
                                                  localdirname)
                    if not giturl in localremotes:
                        raise BuildSetupException("Existing git repository at %s, but with different remotes ('%s', expected '%s'). Toaster will not continue out of fear of damaging something." % (localdirname, ", ".join(localremotes.split("\n")), giturl))
                except ShellCmdException:
                    # our localdirname might not be a git repository
                    #- that's fine
                    pass
            else:
                if giturl in cached_layers:
                    logger.debug("localhostbecontroller git-copying %s to %s" % (cached_layers[giturl], localdirname))
                    self._shellcmd("git clone \"%s\" \"%s\"" % (cached_layers[giturl], localdirname))
                    self._shellcmd("git remote remove origin", localdirname)
                    self._shellcmd("git remote add origin \"%s\"" % giturl, localdirname)
>>>>>>> f7ca989d
                else:
                    if giturl in cached_layers:
                        logger.debug("localhostbecontroller git-copying %s to %s" % (cached_layers[giturl], localdirname))
                        self._shellcmd("git clone \"%s\" \"%s\"" % (cached_layers[giturl], localdirname))
                        self._shellcmd("git remote remove origin", localdirname)
                        self._shellcmd("git remote add origin \"%s\"" % giturl, localdirname)
                    else:
                        logger.debug("localhostbecontroller: cloning %s in %s" % (giturl, localdirname))
                        self._shellcmd('git clone "%s" "%s"' % (giturl, localdirname))

                # branch magic name "HEAD" will inhibit checkout
                if commit != "HEAD":
                    logger.debug("localhostbecontroller: checking out commit %s to %s " % (commit, localdirname))
                    ref = commit if re.match('^[a-fA-F0-9]+$', commit) else 'origin/%s' % commit
                    self._shellcmd('git fetch --all && git reset --hard "%s"' % ref, localdirname)

                # take the localdirname as poky dir if we can find the oe-init-build-env
                if self.pokydirname is None and os.path.exists(os.path.join(localdirname, "oe-init-build-env")):
                    logger.debug("localhostbecontroller: selected poky dir name %s" % localdirname)
                    self.pokydirname = localdirname

                    # make sure we have a working bitbake
                    if not os.path.exists(os.path.join(self.pokydirname, 'bitbake')):
                        logger.debug("localhostbecontroller: checking bitbake into the poky dirname %s " % self.pokydirname)
                        self._shellcmd("git clone -b \"%s\" \"%s\" \"%s\" " % (bitbake.commit, bitbake.giturl, os.path.join(self.pokydirname, 'bitbake')))

                # verify our repositories
                for name, dirpath in gitrepos[(giturl, commit)]:
                    localdirpath = os.path.join(localdirname, dirpath)
                    logger.debug("localhostbecontroller: localdirpath expected '%s'" % localdirpath)
                    if not os.path.exists(localdirpath):
                        raise BuildSetupException("Cannot find layer git path '%s' in checked out repository '%s:%s'. Aborting." % (localdirpath, giturl, commit))

                    if name != "bitbake":
                        layerlist.append(localdirpath.rstrip("/"))

        logger.debug("localhostbecontroller: current layer list %s " % pformat(layerlist))

        # 5. create custom layer and add custom recipes to it
        layerpath = os.path.join(self.be.builddir,
                                 CustomImageRecipe.LAYER_NAME)
        for target in targets:
            try:
                customrecipe = CustomImageRecipe.objects.get(name=target.target,
                                                             project=bitbake.req.project)
            except CustomImageRecipe.DoesNotExist:
                continue # not a custom recipe, skip

            # create directory structure
            for name in ("conf", "recipes"):
                path = os.path.join(layerpath, name)
                if not os.path.isdir(path):
                    os.makedirs(path)

            # create layer.oonf
            config = os.path.join(layerpath, "conf", "layer.conf")
            if not os.path.isfile(config):
                with open(config, "w") as conf:
                    conf.write('BBPATH .= ":${LAYERDIR}"\nBBFILES += "${LAYERDIR}/recipes/*.bb"\n')

            # Update the Layer_Version dirpath that has our base_recipe in
            # to be able to read the base recipe to then  generate the
            # custom recipe.
            br_layer_base_recipe = layers.get(
                layer_version=customrecipe.base_recipe.layer_version)

            br_layer_base_dirpath = \
                    os.path.join(self.be.sourcedir,
                                 self.getGitCloneDirectory(
                                     br_layer_base_recipe.giturl,
                                     br_layer_base_recipe.commit),
                                 customrecipe.base_recipe.layer_version.dirpath
                                )

            customrecipe.base_recipe.layer_version.dirpath = \
                         br_layer_base_dirpath

            customrecipe.base_recipe.layer_version.save()

            # create recipe
            recipe_path = \
                    os.path.join(layerpath, "recipes", "%s.bb" % target.target)
            with open(recipe_path, "w") as recipef:
                recipef.write(customrecipe.generate_recipe_file_contents())

            # Update the layer and recipe objects
            customrecipe.layer_version.dirpath = layerpath
            customrecipe.layer_version.save()

            customrecipe.file_path = recipe_path
            customrecipe.save()

            # create *Layer* objects needed for build machinery to work
            BRLayer.objects.get_or_create(req=target.req,
                                          name=layer.name,
                                          dirpath=layerpath,
                                          giturl="file://%s" % layerpath)
        if os.path.isdir(layerpath):
            layerlist.append(layerpath)

        self.islayerset = True
        layerlist.extend(nongitlayerlist)
        return layerlist

    def readServerLogFile(self):
        return open(os.path.join(self.be.builddir, "toaster_server.log"), "r").read()


    def triggerBuild(self, bitbake, layers, variables, targets, brbe):
        layers = self.setLayers(bitbake, layers, targets)

        # init build environment from the clone
        builddir = '%s-toaster-%d' % (self.be.builddir, bitbake.req.project.id)
        oe_init = os.path.join(self.pokydirname, 'oe-init-build-env')
        # init build environment
        self._shellcmd("bash -c 'source %s %s'" % (oe_init, builddir),
                       self.be.sourcedir)

        # update bblayers.conf
        bblconfpath = os.path.join(builddir, "conf/bblayers.conf")
        conflines = open(bblconfpath, "r").readlines()
        skip = False
        with open(bblconfpath, 'w') as bblayers:
            for line in conflines:
                if line.startswith("# line added by toaster"):
                    skip = True
                    continue
                if skip:
                    skip = False
                else:
                    bblayers.write(line)

            bblayers.write('# line added by toaster build control\n'
                           'BBLAYERS = "%s"' % ' '.join(layers))

        # write configuration file
        confpath = os.path.join(builddir, 'conf/toaster.conf')
        with open(confpath, 'w') as conf:
            for var in variables:
                conf.write('%s="%s"\n' % (var.name, var.value))
            conf.write('INHERIT+="toaster buildhistory"')

        # run bitbake server from the clone
        bitbake = os.path.join(self.pokydirname, 'bitbake', 'bin', 'bitbake')
        self._shellcmd('bash -c \"source %s %s; BITBAKE_UI="knotty" %s --read %s '
                       '--server-only -t xmlrpc -B 0.0.0.0:0\"' % (oe_init,
                       builddir, bitbake, confpath), self.be.sourcedir)

        # read port number from bitbake.lock
        self.be.bbport = ""
        bblock = os.path.join(builddir, 'bitbake.lock')
        with open(bblock) as fplock:
            for line in fplock:
                if ":" in line:
                    self.be.bbport = line.split(":")[-1].strip()
                    logger.debug("localhostbecontroller: bitbake port %s", self.be.bbport)
                    break

        if not self.be.bbport:
            raise BuildSetupException("localhostbecontroller: can't read bitbake port from %s" % bblock)

        self.be.bbaddress = "localhost"
        self.be.bbstate = BuildEnvironment.SERVER_STARTED
        self.be.lock = BuildEnvironment.LOCK_RUNNING
        self.be.save()

        bbtargets = ''
        for target in targets:
            task = target.task
            if task:
                if not task.startswith('do_'):
                    task = 'do_' + task
                task = ':%s' % task
            bbtargets += '%s%s ' % (target.target, task)

        # run build with local bitbake. stop the server after the build.
        log = os.path.join(builddir, 'toaster_ui.log')
        local_bitbake = os.path.join(os.path.dirname(os.getenv('BBBASEDIR')),
                                     'bitbake')
        self._shellcmd(['bash -c \"(TOASTER_BRBE="%s" BBSERVER="0.0.0.0:-1" '
                        '%s %s -u toasterui --token="" >>%s 2>&1;'
                        'BITBAKE_UI="knotty" BBSERVER=0.0.0.0:-1 %s -m)&\"' \
                        % (brbe, local_bitbake, bbtargets, log, bitbake)],
                        builddir, nowait=True)

        logger.debug('localhostbecontroller: Build launched, exiting. '
                     'Follow build logs at %s' % log)<|MERGE_RESOLUTION|>--- conflicted
+++ resolved
@@ -161,11 +161,7 @@
 
         logger.info("Using pre-checked out source for layer %s", cached_layers)
 
-<<<<<<< HEAD
-
-
         # Verify HEAD layers
-
         layerlist = self.getHeadLayers(gitrepos,layers)
 
         # If the layerlist doesn't have already cloned layers then checkout repositories
@@ -178,33 +174,15 @@
 
                 # make sure our directory is a git repository
                 if os.path.exists(localdirname):
-                    localremotes = self._shellcmd("git remote -v", localdirname)
-                    if not giturl in localremotes:
-                        raise BuildSetupException("Existing git repository at %s, but with different remotes ('%s', expected '%s'). Toaster will not continue out of fear of damaging something." % (localdirname, ", ".join(localremotes.split("\n")), giturl))
-=======
-        # 3. checkout the repositories
-        for giturl, commit in gitrepos.keys():
-            localdirname = os.path.join(self.be.sourcedir, self.getGitCloneDirectory(giturl, commit))
-            logger.debug("localhostbecontroller: giturl %s:%s checking out in current directory %s" % (giturl, commit, localdirname))
-
-            # see if our directory is a git repository
-            if os.path.exists(localdirname):
-                try:
-                    localremotes = self._shellcmd("git remote -v",
-                                                  localdirname)
-                    if not giturl in localremotes:
-                        raise BuildSetupException("Existing git repository at %s, but with different remotes ('%s', expected '%s'). Toaster will not continue out of fear of damaging something." % (localdirname, ", ".join(localremotes.split("\n")), giturl))
-                except ShellCmdException:
-                    # our localdirname might not be a git repository
-                    #- that's fine
-                    pass
-            else:
-                if giturl in cached_layers:
-                    logger.debug("localhostbecontroller git-copying %s to %s" % (cached_layers[giturl], localdirname))
-                    self._shellcmd("git clone \"%s\" \"%s\"" % (cached_layers[giturl], localdirname))
-                    self._shellcmd("git remote remove origin", localdirname)
-                    self._shellcmd("git remote add origin \"%s\"" % giturl, localdirname)
->>>>>>> f7ca989d
+                    try:
+                        localremotes = self._shellcmd("git remote -v",
+                                                      localdirname)
+                        if not giturl in localremotes:
+                            raise BuildSetupException("Existing git repository at %s, but with different remotes ('%s', expected '%s'). Toaster will not continue out of fear of damaging something." % (localdirname, ", ".join(localremotes.split("\n")), giturl))
+                    except ShellCmdException:
+                        # our localdirname might not be a git repository
+                        #- that's fine
+                        pass
                 else:
                     if giturl in cached_layers:
                         logger.debug("localhostbecontroller git-copying %s to %s" % (cached_layers[giturl], localdirname))

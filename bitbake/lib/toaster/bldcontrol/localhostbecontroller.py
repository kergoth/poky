#
# ex:ts=4:sw=4:sts=4:et
# -*- tab-width: 4; c-basic-offset: 4; indent-tabs-mode: nil -*-
#
# BitBake Toaster Implementation
#
# Copyright (C) 2014        Intel Corporation
#
# This program is free software; you can redistribute it and/or modify
# it under the terms of the GNU General Public License version 2 as
# published by the Free Software Foundation.
#
# This program is distributed in the hope that it will be useful,
# but WITHOUT ANY WARRANTY; without even the implied warranty of
# MERCHANTABILITY or FITNESS FOR A PARTICULAR PURPOSE.  See the
# GNU General Public License for more details.
#
# You should have received a copy of the GNU General Public License along
# with this program; if not, write to the Free Software Foundation, Inc.,
# 51 Franklin Street, Fifth Floor, Boston, MA 02110-1301 USA.


import os
import sys
import re
import shutil
from django.db import transaction
from django.db.models import Q
from bldcontrol.models import BuildEnvironment, BRLayer, BRVariable, BRTarget, BRBitbake
from orm.models import CustomImageRecipe, Layer, Layer_Version, ProjectLayer
import subprocess

from toastermain import settings

from bbcontroller import BuildEnvironmentController, ShellCmdException, BuildSetupException

import logging
logger = logging.getLogger("toaster")

from pprint import pprint, pformat

class LocalhostBEController(BuildEnvironmentController):
    """ Implementation of the BuildEnvironmentController for the localhost;
        this controller manages the default build directory,
        the server setup and system start and stop for the localhost-type build environment

    """

    def __init__(self, be):
        super(LocalhostBEController, self).__init__(be)
        self.pokydirname = None
        self.islayerset = False

    def _shellcmd(self, command, cwd = None):
        if cwd is None:
            cwd = self.be.sourcedir

        logger.debug("lbc_shellcmmd: (%s) %s" % (cwd, command))
        p = subprocess.Popen(command, cwd = cwd, shell=True, stdout=subprocess.PIPE, stderr=subprocess.PIPE)
        (out,err) = p.communicate()
        p.wait()
        if p.returncode:
            if len(err) == 0:
                err = "command: %s \n%s" % (command, out)
            else:
                err = "command: %s \n%s" % (command, err)
            logger.warn("localhostbecontroller: shellcmd error %s" % err)
            raise ShellCmdException(err)
        else:
            logger.debug("localhostbecontroller: shellcmd success")
            return out

    def startBBServer(self):
        assert self.pokydirname and os.path.exists(self.pokydirname)
        assert self.islayerset

        # find our own toasterui listener/bitbake
        from toaster.bldcontrol.management.commands.loadconf import _reduce_canon_path

        toaster = _reduce_canon_path(os.path.join(os.path.dirname(os.path.abspath(__file__)), "../../../bin/toaster"))
        assert os.path.exists(toaster) and os.path.isfile(toaster)

        # restart bitbake server and toastergui observer
        self._shellcmd("bash -c 'source %s restart-bitbake'" % toaster, self.be.builddir)
        logger.debug("localhostbecontroller: restarted bitbake server")

        # read port number from bitbake.lock
        self.be.bbport = ""
        bblock = os.path.join(self.be.builddir, 'bitbake.lock')
        if os.path.exists(bblock):
            with open(bblock) as fplock:
                for line in fplock:
                    if ":" in line:
                        self.be.bbport = line.split(":")[-1].strip()
                        logger.debug("localhostbecontroller: bitbake port %s", self.be.bbport)
                        break

        if not self.be.bbport:
            raise BuildSetupException("localhostbecontroller: can't read bitbake port from %s" % bblock)

        self.be.bbaddress = "localhost"
        self.be.bbstate = BuildEnvironment.SERVER_STARTED
        self.be.save()

    def getGitCloneDirectory(self, url, branch):
        """Construct unique clone directory name out of url and branch."""
        if branch != "HEAD":
            return "_toaster_clones/_%s_%s" % (re.sub('[:/@%]', '_', url), branch)

        # word of attention; this is a localhost-specific issue; only on the localhost we expect to have "HEAD" releases
        # which _ALWAYS_ means the current poky checkout
        from os.path import dirname as DN
        local_checkout_path = DN(DN(DN(DN(DN(os.path.abspath(__file__))))))
        #logger.debug("localhostbecontroller: using HEAD checkout in %s" % local_checkout_path)
        return local_checkout_path

    def getHeadLayers(self, gitrepos, layers):
        """ HEAD layers are special cases. They don't need to be cloned. """

        layerlist = []
        headlayers = [commit for giturl, commit in gitrepos.keys() if commit == "HEAD"]
        if set(headlayers) == set(["HEAD"]):
           # Populate layerlist if all of them are HEAD
            for layer_version in Layer_Version.objects.all().filter(local_path__startswith = "/"):
                if layer_version.commit == "HEAD":
                    if layer_version.local_path not in layerlist:
                        layerlist.append(layer_version.local_path)
                        if os.path.exists(os.path.join(os.path.dirname(layer_version.local_path), "oe-init-build-env")):
                            self.pokydirname = os.path.dirname(layer_version.local_path)
        return layerlist


    def setLayers(self, bitbake, layers, targets):
        """ a word of attention: by convention, the first layer for any build will be poky! """

        assert self.be.sourcedir is not None
        # set layers in the layersource

        # 1. get a list of repos with branches, and map dirpaths for each layer
        gitrepos = {}

        gitrepos[(bitbake.giturl, bitbake.commit)] = []
        gitrepos[(bitbake.giturl, bitbake.commit)].append( ("bitbake", bitbake.dirpath) )

        for layer in layers:
            # we don't process local URLs
            if layer.giturl.startswith("file://"):
                continue
            if not (layer.giturl, layer.commit) in gitrepos:
                gitrepos[(layer.giturl, layer.commit)] = []
            gitrepos[(layer.giturl, layer.commit)].append( (layer.name, layer.dirpath) )


        logger.debug("localhostbecontroller, our git repos are %s" % pformat(gitrepos))


        # 2. Note for future use if the current source directory is a
        # checked-out git repos that could match a layer's vcs_url and therefore
        # be used to speed up cloning (rather than fetching it again).

        cached_layers = {}

        try:
            for remotes in self._shellcmd("git remote -v", self.be.sourcedir).split("\n"):
                try:
                    remote = remotes.split("\t")[1].split(" ")[0]
                    if remote not in cached_layers:
                        cached_layers[remote] = self.be.sourcedir
                except IndexError:
                    pass
        except ShellCmdException:
            # ignore any errors in collecting git remotes this is an optional
            # step
            pass

        logger.info("Using pre-checked out source for layer %s", cached_layers)

        layerlist = []


        # Verify HEAD layers

        layerlist = self.getHeadLayers(gitrepos,layers)

        # If the layerlist doesn't have already cloned layers then checkout repositories
        if len(layerlist) == 0:

            # 3. checkout the repositories
            for giturl, commit in gitrepos.keys():
                localdirname = os.path.join(self.be.sourcedir, self.getGitCloneDirectory(giturl, commit))
                logger.debug("localhostbecontroller: giturl %s:%s checking out in current directory %s" % (giturl, commit, localdirname))

                # make sure our directory is a git repository
                if os.path.exists(localdirname):
                    localremotes = self._shellcmd("git remote -v", localdirname)
                    if not giturl in localremotes:
                        raise BuildSetupException("Existing git repository at %s, but with different remotes ('%s', expected '%s'). Toaster will not continue out of fear of damaging something." % (localdirname, ", ".join(localremotes.split("\n")), giturl))
                else:
<<<<<<< HEAD
                    if giturl in cached_layers:
                        logger.debug("localhostbecontroller git-copying %s to %s" % (cached_layers[giturl], localdirname))
                        self._shellcmd("git clone \"%s\" \"%s\"" % (cached_layers[giturl], localdirname))
                        self._shellcmd("git remote remove origin", localdirname)
                        self._shellcmd("git remote add origin \"%s\"" % giturl, localdirname)
                    else:
                        logger.debug("localhostbecontroller: cloning %s in %s" % (giturl, localdirname))
                        self._shellcmd('git clone "%s" "%s"' % (giturl, localdirname))

                # branch magic name "HEAD" will inhibit checkout
                if commit != "HEAD":
                    logger.debug("localhostbecontroller: checking out commit %s to %s " % (commit, localdirname))
                    ref = commit if re.match('^[a-fA-F0-9]+$', commit) else 'origin/%s' % commit
                    self._shellcmd('git fetch --all && git reset --hard "%s"' % ref, localdirname)

                # take the localdirname as poky dir if we can find the oe-init-build-env
                if self.pokydirname is None and os.path.exists(os.path.join(localdirname, "oe-init-build-env")):
                    logger.debug("localhostbecontroller: selected poky dir name %s" % localdirname)
                    self.pokydirname = localdirname

                    # make sure we have a working bitbake
                    if not os.path.exists(os.path.join(self.pokydirname, 'bitbake')):
                        logger.debug("localhostbecontroller: checking bitbake into the poky dirname %s " % self.pokydirname)
                        self._shellcmd("git clone -b \"%s\" \"%s\" \"%s\" " % (bitbakes[0].commit, bitbakes[0].giturl, os.path.join(self.pokydirname, 'bitbake')))

                # verify our repositories
                for name, dirpath in gitrepos[(giturl, commit)]:
                    localdirpath = os.path.join(localdirname, dirpath)
                    logger.debug("localhostbecontroller: localdirpath expected '%s'" % localdirpath)
                    if not os.path.exists(localdirpath):
                        raise BuildSetupException("Cannot find layer git path '%s' in checked out repository '%s:%s'. Aborting." % (localdirpath, giturl, commit))

                    if name != "bitbake":
                        layerlist.append(localdirpath.rstrip("/"))
=======
                    logger.debug("localhostbecontroller: cloning %s in %s" % (giturl, localdirname))
                    self._shellcmd('git clone "%s" "%s"' % (giturl, localdirname))

            # branch magic name "HEAD" will inhibit checkout
            if commit != "HEAD":
                logger.debug("localhostbecontroller: checking out commit %s to %s " % (commit, localdirname))
                ref = commit if re.match('^[a-fA-F0-9]+$', commit) else 'origin/%s' % commit
                self._shellcmd('git fetch --all && git reset --hard "%s"' % ref, localdirname)

            # take the localdirname as poky dir if we can find the oe-init-build-env
            if self.pokydirname is None and os.path.exists(os.path.join(localdirname, "oe-init-build-env")):
                logger.debug("localhostbecontroller: selected poky dir name %s" % localdirname)
                self.pokydirname = localdirname

                # make sure we have a working bitbake
                if not os.path.exists(os.path.join(self.pokydirname, 'bitbake')):
                    logger.debug("localhostbecontroller: checking bitbake into the poky dirname %s " % self.pokydirname)
                    self._shellcmd("git clone -b \"%s\" \"%s\" \"%s\" " % (bitbake.commit, bitbake.giturl, os.path.join(self.pokydirname, 'bitbake')))

            # verify our repositories
            for name, dirpath in gitrepos[(giturl, commit)]:
                localdirpath = os.path.join(localdirname, dirpath)
                logger.debug("localhostbecontroller: localdirpath expected '%s'" % localdirpath)
                if not os.path.exists(localdirpath):
                    raise BuildSetupException("Cannot find layer git path '%s' in checked out repository '%s:%s'. Aborting." % (localdirpath, giturl, commit))

                if name != "bitbake":
                    layerlist.append(localdirpath.rstrip("/"))
>>>>>>> f1f37167

        logger.debug("localhostbecontroller: current layer list %s " % pformat(layerlist))

        # 4. update the bblayers.conf
        bblayerconf = os.path.join(self.be.builddir, "conf/bblayers.conf")
        if not os.path.exists(bblayerconf):
            raise BuildSetupException("BE is not consistent: bblayers.conf file missing at %s" % bblayerconf)

        # 5. create custom layer and add custom recipes to it
        layerpath = os.path.join(self.be.sourcedir, "_meta-toaster-custom")
        if os.path.isdir(layerpath):
            shutil.rmtree(layerpath) # remove leftovers from previous builds
        for target in targets:
            try:
                customrecipe = CustomImageRecipe.objects.get(name=target.target,
                                                             project=bitbake.req.project)
            except CustomImageRecipe.DoesNotExist:
                continue # not a custom recipe, skip

            # create directory structure
            for name in ("conf", "recipes"):
                path = os.path.join(layerpath, name)
                if not os.path.isdir(path):
                    os.makedirs(path)

            # create layer.oonf
            config = os.path.join(layerpath, "conf", "layer.conf")
            if not os.path.isfile(config):
                with open(config, "w") as conf:
                    conf.write('BBPATH .= ":${LAYERDIR}"\nBBFILES += "${LAYERDIR}/recipes/*.bb"\n')

            # create recipe
            recipe = os.path.join(layerpath, "recipes", "%s.bb" % target.target)
            with open(recipe, "w") as recipef:
                recipef.write("require %s\n" % customrecipe.base_recipe.recipe.file_path)
                packages = [pkg.name for pkg in customrecipe.packages.all()]
                if packages:
                    recipef.write('IMAGE_INSTALL = "%s"\n' % ' '.join(packages))

            # create *Layer* objects needed for build machinery to work
            layer = Layer.objects.get_or_create(name="Toaster Custom layer",
                                                summary="Layer for custom recipes",
                                                vcs_url="file://%s" % layerpath)[0]
            breq = target.req
            lver = Layer_Version.objects.get_or_create(project=breq.project, layer=layer,
                                                       dirpath=layerpath, build=breq.build)[0]
            ProjectLayer.objects.get_or_create(project=breq.project, layercommit=lver,
                                               optional=False)
            BRLayer.objects.get_or_create(req=breq, name=layer.name, dirpath=layerpath,
                                          giturl="file://%s" % layerpath)
        if os.path.isdir(layerpath):
            layerlist.append(layerpath)

        BuildEnvironmentController._updateBBLayers(bblayerconf, layerlist)

        self.islayerset = True
        return True

    def readServerLogFile(self):
        return open(os.path.join(self.be.builddir, "toaster_server.log"), "r").read()

    def release(self):
        assert self.be.sourcedir and os.path.exists(self.be.builddir)
        import shutil
        shutil.rmtree(os.path.join(self.be.sourcedir, "build"))
        assert not os.path.exists(self.be.builddir)


    def triggerBuild(self, bitbake, layers, variables, targets):
        # set up the build environment with the needed layers
        self.setLayers(bitbake, layers, targets)

        # get the bb server running with the build req id and build env id
        bbctrl = self.getBBController()

        # set variables
        for var in variables:
            bbctrl.setVariable(var.name, var.value)
            if var.name == 'TOASTER_BRBE':
                bbctrl.triggerEvent('bb.event.MetadataEvent("SetBRBE", "%s")' \
                                     % var.value)

        # Add 'toaster' and 'buildhistory' to INHERIT variable
        inherit = {item.strip() for item in bbctrl.getVariable('INHERIT').split()}
        inherit = inherit.union(["toaster", "buildhistory"])
        bbctrl.setVariable('INHERIT', ' '.join(inherit))

        # trigger the build command
        task = reduce(lambda x, y: x if len(y)== 0 else y, map(lambda y: y.task, targets))
        if len(task) == 0:
            task = None

        bbctrl.build(list(map(lambda x:x.target, targets)), task)

        logger.debug("localhostbecontroller: Build launched, exiting. Follow build logs at %s/toaster_ui.log" % self.be.builddir)

        # disconnect from the server
        bbctrl.disconnect()<|MERGE_RESOLUTION|>--- conflicted
+++ resolved
@@ -196,7 +196,6 @@
                     if not giturl in localremotes:
                         raise BuildSetupException("Existing git repository at %s, but with different remotes ('%s', expected '%s'). Toaster will not continue out of fear of damaging something." % (localdirname, ", ".join(localremotes.split("\n")), giturl))
                 else:
-<<<<<<< HEAD
                     if giturl in cached_layers:
                         logger.debug("localhostbecontroller git-copying %s to %s" % (cached_layers[giturl], localdirname))
                         self._shellcmd("git clone \"%s\" \"%s\"" % (cached_layers[giturl], localdirname))
@@ -220,7 +219,7 @@
                     # make sure we have a working bitbake
                     if not os.path.exists(os.path.join(self.pokydirname, 'bitbake')):
                         logger.debug("localhostbecontroller: checking bitbake into the poky dirname %s " % self.pokydirname)
-                        self._shellcmd("git clone -b \"%s\" \"%s\" \"%s\" " % (bitbakes[0].commit, bitbakes[0].giturl, os.path.join(self.pokydirname, 'bitbake')))
+                        self._shellcmd("git clone -b \"%s\" \"%s\" \"%s\" " % (bitbake.commit, bitbake.giturl, os.path.join(self.pokydirname, 'bitbake')))
 
                 # verify our repositories
                 for name, dirpath in gitrepos[(giturl, commit)]:
@@ -231,36 +230,6 @@
 
                     if name != "bitbake":
                         layerlist.append(localdirpath.rstrip("/"))
-=======
-                    logger.debug("localhostbecontroller: cloning %s in %s" % (giturl, localdirname))
-                    self._shellcmd('git clone "%s" "%s"' % (giturl, localdirname))
-
-            # branch magic name "HEAD" will inhibit checkout
-            if commit != "HEAD":
-                logger.debug("localhostbecontroller: checking out commit %s to %s " % (commit, localdirname))
-                ref = commit if re.match('^[a-fA-F0-9]+$', commit) else 'origin/%s' % commit
-                self._shellcmd('git fetch --all && git reset --hard "%s"' % ref, localdirname)
-
-            # take the localdirname as poky dir if we can find the oe-init-build-env
-            if self.pokydirname is None and os.path.exists(os.path.join(localdirname, "oe-init-build-env")):
-                logger.debug("localhostbecontroller: selected poky dir name %s" % localdirname)
-                self.pokydirname = localdirname
-
-                # make sure we have a working bitbake
-                if not os.path.exists(os.path.join(self.pokydirname, 'bitbake')):
-                    logger.debug("localhostbecontroller: checking bitbake into the poky dirname %s " % self.pokydirname)
-                    self._shellcmd("git clone -b \"%s\" \"%s\" \"%s\" " % (bitbake.commit, bitbake.giturl, os.path.join(self.pokydirname, 'bitbake')))
-
-            # verify our repositories
-            for name, dirpath in gitrepos[(giturl, commit)]:
-                localdirpath = os.path.join(localdirname, dirpath)
-                logger.debug("localhostbecontroller: localdirpath expected '%s'" % localdirpath)
-                if not os.path.exists(localdirpath):
-                    raise BuildSetupException("Cannot find layer git path '%s' in checked out repository '%s:%s'. Aborting." % (localdirpath, giturl, commit))
-
-                if name != "bitbake":
-                    layerlist.append(localdirpath.rstrip("/"))
->>>>>>> f1f37167
 
         logger.debug("localhostbecontroller: current layer list %s " % pformat(layerlist))
 

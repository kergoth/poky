from django.core.management.base import BaseCommand, CommandError
from orm.models import LayerSource, ToasterSetting, Layer, Layer_Version
from orm.models import BitbakeVersion, Release, ReleaseDefaultLayer
from django.db import IntegrityError
import os

from .checksettings import DN

import logging
logger = logging.getLogger("toaster")

# Temporary old code to support old toasterconf.json
def _reduce_canon_path(path):
    components = []
    for c in path.split("/"):
        if c == "..":
            del components[-1]
        elif c == ".":
            pass
        else:
            components.append(c)
    if len(components) < 2:
        components.append('')
    return "/".join(components)
# End temp code

class Command(BaseCommand):
    help = "Loads a toasterconf.json file in the database"
    args = "filepath"



    def _import_layer_config(self, filepath):
        if not os.path.exists(filepath) or not os.path.isfile(filepath):
            raise Exception("Failed to find toaster config file %s ." % filepath)

        import json
        data = json.loads(open(filepath, "r").read())

        # verify config file validity before updating settings
        for i in ['bitbake', 'releases', 'defaultrelease', 'config']:
            assert i in data

        def _read_git_url_from_local_repository(address, path = None):
            url = None
            if not path:
                path = os.path.dirname(filepath)
            # we detect the remote name at runtime
            import subprocess
            (remote, remote_name) = address.split(":", 1)
            cmd = subprocess.Popen("git remote -v", shell=True, cwd = path, stdout=subprocess.PIPE, stderr = subprocess.PIPE)
            (out,err) = cmd.communicate()
            if cmd.returncode != 0:
                logging.warning("Error while importing layer vcs_url: git error: %s" % err)
            for line in out.decode('utf-8').split("\n"):
                try:
                    (name, path) = line.split("\t", 1)
                    if name == remote_name:
                        url = path.split(" ")[0]
                        break
                except ValueError:
                    pass
            if url == None:
                logging.warning("Error while looking for remote \"%s\" in \"%s\"" % (remote_name, out))
            return url


        # import bitbake data
        for bvi in data['bitbake']:
            bvo, created = BitbakeVersion.objects.get_or_create(name=bvi['name'])
            if bvi['giturl'].startswith("remote:"):
                bvo.giturl = _read_git_url_from_local_repository(bvi['giturl'])
                if bvo.giturl is None:
                    logger.error("The toaster config file references the local git repo, but Toaster cannot detect it.\nYour local configuration for bitbake version %s is invalid. Make sure that the toasterconf.json file is correct." % bvi['name'])

            if bvo.giturl is None:
                bvo.giturl = bvi['giturl']
            bvo.branch = bvi['branch']
            bvo.dirpath = bvi['dirpath']
            bvo.save()

        for ri in data['releases']:
            bvo = BitbakeVersion.objects.get(name = ri['bitbake'])
            assert bvo is not None

            ro, created = Release.objects.get_or_create(name = ri['name'], bitbake_version = bvo, branch_name = ri['branch'])
            ro.description = ri['description']
            ro.helptext = ri['helptext']
            ro.save()

            for dli in ri['defaultlayers']:
                # find layers with the same name
                ReleaseDefaultLayer.objects.get_or_create( release = ro, layer_name = dli)

        # NOTE Temporary old code to handle old toasterconf.json. All this to
        # be removed after rewrite of config loading mechanism
        for lsi in data['layersources']:
            assert 'sourcetype' in lsi
            assert 'apiurl' in lsi
            assert 'name' in lsi
            assert 'branches' in lsi

            if "local" in lsi['sourcetype']:
                ls = LayerSource.TYPE_LOCAL
            else:
                ls = LayerSource.TYPE_LAYERINDEX

            layer_releases = []
            for branchname in lsi['branches']:
                try:
                    release = Release.objects.get(branch_name=branchname)
                    layer_releases.append(release)
                except Release.DoesNotExist:
                    logger.error("Layer set for %s but no release matches this"
                                 "in the config" % branchname)

            apiurl = _reduce_canon_path(
                os.path.join(DN(os.path.abspath(filepath)), lsi['apiurl']))

            if 'layers' in lsi:
                for layerinfo in lsi['layers']:
                    lo, created = Layer.objects.get_or_create(
                        name=layerinfo['name'],
                        vcs_url=layerinfo['vcs_url'],
                    )
                    if layerinfo['local_path'].startswith("/"):
                        lo.local_path = layerinfo['local_path']
                    else:
                        lo.local_path = _reduce_canon_path(
                            os.path.join(apiurl, layerinfo['local_path']))

                    if layerinfo['vcs_url'].startswith("remote:"):
<<<<<<< HEAD
                        if not layerinfo['local_path'].startswith("/"):
                           path = None
                        else:
                           path = layerinfo['local_path']
                        lo.vcs_url = _read_git_url_from_local_repository(layerinfo['vcs_url'], path)
=======
                        lo.vcs_url = _read_git_url_from_local_repository(
                            layerinfo['vcs_url'])
>>>>>>> dfc016fb
                        if lo.vcs_url is None:
                            logger.error("The toaster config file references"
                                         " the local git repo, but Toaster "
                                         "cannot detect it.\nYour local "
                                         "configuration for layer %s is "
                                         "invalid. Make sure that the "
                                         "toasterconf.json file is correct."
                                         % layerinfo['name'])

                    if lo.vcs_url is None:
                        lo.vcs_url = layerinfo['vcs_url']

                    if 'layer_index_url' in layerinfo:
                        lo.layer_index_url = layerinfo['layer_index_url']
                    lo.save()

                    for release in layer_releases:
                        lvo, created = Layer_Version.objects.get_or_create(
                            layer_source=ls,
                            release=release,
                            commit=release.branch_name,
                            branch=release.branch_name,
                            layer=lo)
                        lvo.dirpath = layerinfo['dirpath']
                        if len(layerinfo['local_path']) > 1 and layerinfo['local_path'].startswith("/") and branch.name == "HEAD":
                            lvo.local_path = layerinfo['local_path']
                        lvo.save()
        # END temporary code


        # set default release
        if ToasterSetting.objects.filter(name = "DEFAULT_RELEASE").count() > 0:
            ToasterSetting.objects.filter(name = "DEFAULT_RELEASE").update(value = data['defaultrelease'])
        else:
            ToasterSetting.objects.create(name = "DEFAULT_RELEASE", value = data['defaultrelease'])

        # set default config variables
        for configname in data['config']:
            if ToasterSetting.objects.filter(name = "DEFCONF_" + configname).count() > 0:
                ToasterSetting.objects.filter(name = "DEFCONF_" + configname).update(value = data['config'][configname])
            else:
                ToasterSetting.objects.create(name = "DEFCONF_" + configname, value = data['config'][configname])


    def handle(self, *args, **options):
        if len(args) == 0:
            raise CommandError("Need a path to the toasterconf.json file")
        filepath = args[0]
        self._import_layer_config(filepath)<|MERGE_RESOLUTION|>--- conflicted
+++ resolved
@@ -130,16 +130,8 @@
                             os.path.join(apiurl, layerinfo['local_path']))
 
                     if layerinfo['vcs_url'].startswith("remote:"):
-<<<<<<< HEAD
-                        if not layerinfo['local_path'].startswith("/"):
-                           path = None
-                        else:
-                           path = layerinfo['local_path']
-                        lo.vcs_url = _read_git_url_from_local_repository(layerinfo['vcs_url'], path)
-=======
                         lo.vcs_url = _read_git_url_from_local_repository(
                             layerinfo['vcs_url'])
->>>>>>> dfc016fb
                         if lo.vcs_url is None:
                             logger.error("The toaster config file references"
                                          " the local git repo, but Toaster "
@@ -164,8 +156,6 @@
                             branch=release.branch_name,
                             layer=lo)
                         lvo.dirpath = layerinfo['dirpath']
-                        if len(layerinfo['local_path']) > 1 and layerinfo['local_path'].startswith("/") and branch.name == "HEAD":
-                            lvo.local_path = layerinfo['local_path']
                         lvo.save()
         # END temporary code
 

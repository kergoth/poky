# Copyright (C) 2014 Intel Corporation
#
# Released under the MIT license (see COPYING.MIT)

# gummiboot.bbclass - equivalent of grub-efi.bbclass
# Set EFI_PROVIDER = "gummiboot" to use gummiboot on your live images instead of grub-efi
# (images built by image-live.bbclass or image-vm.bbclass)

do_bootimg[depends] += "${MLPREFIX}gummiboot:do_deploy"
do_bootdirectdisk[depends] += "${MLPREFIX}gummiboot:do_deploy"

EFIDIR = "/EFI/BOOT"

GUMMIBOOT_CFG ?= "${S}/loader.conf"
GUMMIBOOT_ENTRIES ?= ""
GUMMIBOOT_TIMEOUT ?= "10"

# Need UUID utility code.
inherit fs-uuid

efi_populate() {
        DEST=$1

        EFI_IMAGE="gummibootia32.efi"
        DEST_EFI_IMAGE="bootia32.efi"
        if [ "${TARGET_ARCH}" = "x86_64" ]; then
            EFI_IMAGE="gummibootx64.efi"
            DEST_EFI_IMAGE="bootx64.efi"
        fi

        install -d ${DEST}${EFIDIR}
        # gummiboot requires these paths for configuration files
        # they are not customizable so no point in new vars
        install -d ${DEST}/loader
        install -d ${DEST}/loader/entries
        install -m 0644 ${DEPLOY_DIR_IMAGE}/${EFI_IMAGE} ${DEST}${EFIDIR}/${DEST_EFI_IMAGE}
        EFIPATH=$(echo "${EFIDIR}" | sed 's/\//\\/g')
<<<<<<< HEAD
	printf 'fs0:%s\%s\n' "$EFIPATH" "$DEST_EFI_IMAGE" >${DEST}/startup.nsh
=======
        printf 'fs0:%s\%s\n' "$EFIPATH" "$DEST_EFI_IMAGE" >${DEST}/startup.nsh
>>>>>>> fcc2c3c4
        install -m 0644 ${GUMMIBOOT_CFG} ${DEST}/loader/loader.conf
        for i in ${GUMMIBOOT_ENTRIES}; do
            install -m 0644 ${i} ${DEST}/loader/entries
        done
}

efi_iso_populate() {
        iso_dir=$1
        efi_populate $iso_dir
        mkdir -p ${EFIIMGDIR}/${EFIDIR}
        cp $iso_dir/${EFIDIR}/* ${EFIIMGDIR}${EFIDIR}
        cp $iso_dir/vmlinuz ${EFIIMGDIR}
        EFIPATH=$(echo "${EFIDIR}" | sed 's/\//\\/g')
        echo "fs0:${EFIPATH}\\${DEST_EFI_IMAGE}" > ${EFIIMGDIR}/startup.nsh
        if [ -f "$iso_dir/initrd" ] ; then
            cp $iso_dir/initrd ${EFIIMGDIR}
        fi
}

efi_hddimg_populate() {
        efi_populate $1
}

python build_efi_cfg() {
    s = d.getVar("S", True)
    labels = d.getVar('LABELS', True)
    if not labels:
        bb.debug(1, "LABELS not defined, nothing to do")
        return

    if labels == []:
        bb.debug(1, "No labels, nothing to do")
        return

    cfile = d.getVar('GUMMIBOOT_CFG', True)
    try:
         cfgfile = open(cfile, 'w')
    except OSError:
        raise bb.build.funcFailed('Unable to open %s' % (cfile))

    cfgfile.write('# Automatically created by OE\n')
    cfgfile.write('default %s\n' % (labels.split()[0]))
    timeout = d.getVar('GUMMIBOOT_TIMEOUT', True)
    if timeout:
        cfgfile.write('timeout %s\n' % timeout)
    else:
        cfgfile.write('timeout 10\n')
    cfgfile.close()

    for label in labels.split():
        localdata = d.createCopy()

        overrides = localdata.getVar('OVERRIDES', True)
        if not overrides:
            raise bb.build.FuncFailed('OVERRIDES not defined')

        entryfile = "%s/%s.conf" % (s, label)
        d.appendVar("GUMMIBOOT_ENTRIES", " " + entryfile)
        try:
            entrycfg = open(entryfile, "w")
        except OSError:
            raise bb.build.funcFailed('Unable to open %s' % (entryfile))
        localdata.setVar('OVERRIDES', label + ':' + overrides)
        bb.data.update_data(localdata)

        entrycfg.write('title %s\n' % label)
        entrycfg.write('linux /vmlinuz\n')

        append = localdata.getVar('APPEND', True)
        initrd = localdata.getVar('INITRD', True)

        if initrd:
            entrycfg.write('initrd /initrd\n')
        lb = label
        if label == "install":
            lb = "install-efi"
        entrycfg.write('options LABEL=%s ' % lb)
        if append:
            append = replace_rootfs_uuid(d, append)
            entrycfg.write('%s' % append)
        entrycfg.write('\n')
        entrycfg.close()
}<|MERGE_RESOLUTION|>--- conflicted
+++ resolved
@@ -35,11 +35,7 @@
         install -d ${DEST}/loader/entries
         install -m 0644 ${DEPLOY_DIR_IMAGE}/${EFI_IMAGE} ${DEST}${EFIDIR}/${DEST_EFI_IMAGE}
         EFIPATH=$(echo "${EFIDIR}" | sed 's/\//\\/g')
-<<<<<<< HEAD
-	printf 'fs0:%s\%s\n' "$EFIPATH" "$DEST_EFI_IMAGE" >${DEST}/startup.nsh
-=======
         printf 'fs0:%s\%s\n' "$EFIPATH" "$DEST_EFI_IMAGE" >${DEST}/startup.nsh
->>>>>>> fcc2c3c4
         install -m 0644 ${GUMMIBOOT_CFG} ${DEST}/loader/loader.conf
         for i in ${GUMMIBOOT_ENTRIES}; do
             install -m 0644 ${i} ${DEST}/loader/entries
